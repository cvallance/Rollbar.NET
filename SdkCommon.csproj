<Project Sdk="Microsoft.NET.Sdk" ToolsVersion="15.0">

  <PropertyGroup Label="Toolset Related">
    <LangVersion>7.3</LangVersion>
    <DocumentationFile>bin\$(Configuration)\$(TargetFramework)\$(AssemblyName).xml</DocumentationFile>
  </PropertyGroup>
  
  <PropertyGroup Label="SDK Common NuGet Packaging Info" >

  <SdkVersion>3.1.0</SdkVersion>
    <PackageReleaseNotes>
<<<<<<< HEAD
      - resolve #380: Misconfigured payloads can be dequeued much sooner.
      - resolve #370: Consider aggregation of errors during blocking logging and attaching them to the TimeoutException.
      - ref #366: Better information regarding using Person object without ID.
=======
      - feat: resolve #379: Add Validate() method to IRollbarConfig.
      - feat: resolve #368: Make SDK to obey service-side enforced rate limits unless client-side RollbarConfig defines one
      - feat: resolve #384: Make sure relevant queues are flushed on rate-limit suspension
      - test: resolve #381: Correct unit tests that are failing on the CI server. 
>>>>>>> 1dca858c
    </PackageReleaseNotes>
    
    <!--
    Release Notes Tagging Conventions:
    ==================================
    1.  Every entry within the PackageReleaseNotes element is expected to be started with
        at least one of the tags listed:
        
        feat:     A new feature
        fix:      A bug fix
        docs:     Documentation only changes
        style:    Changes that do not affect the meaning of the code
        refactor: A code change that neither a bug fix nor a new feature
        perf:     A code change that improves performance
        test:     Adding or modifying unit test code
        chore:    Changes to the build process or auxiliary tools and libraries such as documentation generation, etc.
    
    2.  Every entry within the PackageReleaseNotes element is expected to be tagged with 
        EITHER 
        "resolve #GITHUB_ISSUE_NUMBER:" - meaning completely addresses the GitHub issue
        OR 
        "ref #GITHUB_ISSUE_NUMBER:" - meaning relevant to the GitHub issue
        depending on what is more appropriate in each case.
    -->
    
    <Version>$(SdkVersion)</Version>
    <AssemblyVersion>$(SdkVersion)</AssemblyVersion>
    <FileVersion>$(SdkVersion)</FileVersion>
    <Company>Rollbar Inc</Company>
    <Owners>Andrey Kornich (Wide Spectrum Computing LLC), Rollbar Inc.</Owners>
    <Authors>Andrey Kornich (Wide Spectrum Computing LLC)</Authors>
    <Title>Rollbar.NET Notifier</Title>
    <Product>Rollbar.Net Notifier SDK</Product>
    <Description>Rollbar collects errors that happen in your application, notifies you, and analyzes them so you can debug and fix them.</Description>
    <CurrentYear>$([System.DateTime]::Now.ToString(yyyy))</CurrentYear>
    <Copyright>Copyright (c) 2015-$(CurrentYear) Rollbar Inc</Copyright>
    <PackageTags>rollbar;error;exception;crash;tracking;reporting;log;analysis;monitoring;aggregation</PackageTags>
    <RepositoryUrl>https://github.com/rollbar/Rollbar.NET.git</RepositoryUrl>
    <RepositoryType>git</RepositoryType>
    <PackageProjectUrl>https://github.com/rollbar/Rollbar.NET</PackageProjectUrl>
    <PackageIconUrl>https://raw.githubusercontent.com/rollbar/Rollbar.NET/master/rollbar-logo.png</PackageIconUrl>
    <PackageLicenseExpression>MIT</PackageLicenseExpression>
    <PackageRequireLicenseAcceptance>true</PackageRequireLicenseAcceptance>
    <GeneratePackageOnBuild>true</GeneratePackageOnBuild>
  </PropertyGroup>

  <ItemGroup Label=".NET Global References">
    <!--ADD here-->
  </ItemGroup>

  <ItemGroup Label="Project References">
    <!--ADD here-->
  </ItemGroup>

  <ItemGroup Label="Package References">
    <!--ADD here-->
  </ItemGroup>

</Project><|MERGE_RESOLUTION|>--- conflicted
+++ resolved
@@ -9,16 +9,13 @@
 
   <SdkVersion>3.1.0</SdkVersion>
     <PackageReleaseNotes>
-<<<<<<< HEAD
-      - resolve #380: Misconfigured payloads can be dequeued much sooner.
-      - resolve #370: Consider aggregation of errors during blocking logging and attaching them to the TimeoutException.
-      - ref #366: Better information regarding using Person object without ID.
-=======
       - feat: resolve #379: Add Validate() method to IRollbarConfig.
       - feat: resolve #368: Make SDK to obey service-side enforced rate limits unless client-side RollbarConfig defines one
       - feat: resolve #384: Make sure relevant queues are flushed on rate-limit suspension
+      - feat: resolve #370: Consider aggregation of errors during blocking logging and attaching them to the TimeoutException.
+      - feat: ref #366: Better information regarding using Person object without ID.
+      - perf: resolve #380: Misconfigured payloads can be dequeued much sooner.
       - test: resolve #381: Correct unit tests that are failing on the CI server. 
->>>>>>> 1dca858c
     </PackageReleaseNotes>
     
     <!--
