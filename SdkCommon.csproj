--- conflicted
+++ resolved
@@ -7,15 +7,10 @@
   
   <PropertyGroup Label="SDK Common NuGet Packaging Info" >
 
-<<<<<<< HEAD
-    <SdkVersion>3.0.7</SdkVersion>
+  <SdkVersion>3.1.0</SdkVersion>
     <PackageReleaseNotes>
       - resolve #381: Correct unit tests that are failing on the CI server. 
-=======
-  <SdkVersion>3.1.0</SdkVersion>
-    <PackageReleaseNotes>
       - resolve #368: Make SDK to obey service-side enforced rate limits unless client-side RollbarConfig defines one
->>>>>>> 65d21ae0
     </PackageReleaseNotes>
     
     <Version>$(SdkVersion)</Version>
